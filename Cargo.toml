[workspace]
# Extra tooling projects will be added.
<<<<<<< HEAD
members = ["anchor", "anchor/client", "anchor/http_api", "anchor/qbft", "anchor/network", "anchor/common/version"]
=======
members = [
    "anchor",
    "anchor/client",
    "anchor/http_api",
    "anchor/http_metrics",
    "anchor/qbft",
]
>>>>>>> 67545c4d
resolver = "2"

[workspace.package]
edition = "2021"

[workspace.dependencies]
client = { path = "anchor/client" }
qbft = { path = "anchor/qbft" }
http_api = { path = "anchor/http_api" }
<<<<<<< HEAD
network = { path ="anchor/network"}
version = { path ="anchor/common/version"}
lighthouse_network = { git = "https://github.com/sigp/lighthouse", branch = "unstable"}
task_executor = { git = "https://github.com/sigp/lighthouse", branch = "unstable", default-features = false, features = [
    "tracing",
] }
sensitive_url = { git = "https://github.com/sigp/lighthouse", branch = "unstable" }
slot_clock = { git = "https://github.com/sigp/lighthouse", branch = "unstable" }
unused_port = { git = "https://github.com/sigp/lighthouse", branch = "unstable" }
=======
http_metrics = { path = "anchor/http_metrics" }
task_executor = { git = "https://github.com/sigp/lighthouse", branch = "anchor", default-features = false, features = [ "tracing", ] }
metrics = { git = "https://github.com/agemanning/lighthouse", branch = "modularize-vc" }
validator_metrics = { git = "https://github.com/agemanning/lighthouse", branch = "modularize-vc" }
sensitive_url = { git = "https://github.com/agemanning/lighthouse", branch = "modularize-vc" }
slot_clock = { git = "https://github.com/agemanning/lighthouse", branch = "modularize-vc" }
>>>>>>> 67545c4d
derive_more = { version = "1.0.0", features = ["full"] }
async-channel = "1.9"
axum = "0.7.7"
clap = { version = "4.5.15", features = ["derive", "wrap_help"]}
discv5 = "0.8.0"
dirs = "5.0.1"
either = "1.13.0"
futures = "0.3.30"
<<<<<<< HEAD
=======
# dirs = "3"
tower-http = {version = "0.6", features = ["cors"] }
>>>>>>> 67545c4d
hyper = "1.4"
parking_lot = "0.12"
serde = { version = "1.0.208", features = ["derive"] }
strum = { version = "0.24", features = ["derive"] }
tokio = { version = "1.39.2", features = [
    "rt",
    "rt-multi-thread",
    "time",
    "signal",
    "macros",
] }
tracing = "0.1.40"
tracing-subscriber = { version = "0.3.18", features = ["fmt", "env-filter"] }

[profile.maxperf]
inherits = "release"
lto = "fat"
codegen-units = 1
incremental = false
<|MERGE_RESOLUTION|>--- conflicted
+++ resolved
@@ -1,16 +1,14 @@
 [workspace]
 # Extra tooling projects will be added.
-<<<<<<< HEAD
-members = ["anchor", "anchor/client", "anchor/http_api", "anchor/qbft", "anchor/network", "anchor/common/version"]
-=======
 members = [
     "anchor",
     "anchor/client",
     "anchor/http_api",
     "anchor/http_metrics",
     "anchor/qbft",
+    "anchor/network",
+    "anchor/common/version"
 ]
->>>>>>> 67545c4d
 resolver = "2"
 
 [workspace.package]
@@ -20,24 +18,16 @@
 client = { path = "anchor/client" }
 qbft = { path = "anchor/qbft" }
 http_api = { path = "anchor/http_api" }
-<<<<<<< HEAD
+http_metrics = { path = "anchor/http_metrics" }
 network = { path ="anchor/network"}
 version = { path ="anchor/common/version"}
 lighthouse_network = { git = "https://github.com/sigp/lighthouse", branch = "unstable"}
-task_executor = { git = "https://github.com/sigp/lighthouse", branch = "unstable", default-features = false, features = [
-    "tracing",
-] }
-sensitive_url = { git = "https://github.com/sigp/lighthouse", branch = "unstable" }
-slot_clock = { git = "https://github.com/sigp/lighthouse", branch = "unstable" }
-unused_port = { git = "https://github.com/sigp/lighthouse", branch = "unstable" }
-=======
-http_metrics = { path = "anchor/http_metrics" }
-task_executor = { git = "https://github.com/sigp/lighthouse", branch = "anchor", default-features = false, features = [ "tracing", ] }
+task_executor = { git = "https://github.com/sigp/lighthouse", branch = "unstable", default-features = false, features = [ "tracing", ] }
 metrics = { git = "https://github.com/agemanning/lighthouse", branch = "modularize-vc" }
 validator_metrics = { git = "https://github.com/agemanning/lighthouse", branch = "modularize-vc" }
 sensitive_url = { git = "https://github.com/agemanning/lighthouse", branch = "modularize-vc" }
 slot_clock = { git = "https://github.com/agemanning/lighthouse", branch = "modularize-vc" }
->>>>>>> 67545c4d
+unused_port = { git = "https://github.com/sigp/lighthouse", branch = "unstable" }
 derive_more = { version = "1.0.0", features = ["full"] }
 async-channel = "1.9"
 axum = "0.7.7"
@@ -46,11 +36,7 @@
 dirs = "5.0.1"
 either = "1.13.0"
 futures = "0.3.30"
-<<<<<<< HEAD
-=======
-# dirs = "3"
 tower-http = {version = "0.6", features = ["cors"] }
->>>>>>> 67545c4d
 hyper = "1.4"
 parking_lot = "0.12"
 serde = { version = "1.0.208", features = ["derive"] }
