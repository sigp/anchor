--- conflicted
+++ resolved
@@ -1,14 +1,11 @@
 [workspace]
 # Extra tooling projects will be added.
-<<<<<<< HEAD
-members = ["anchor", "anchor/client", "anchor/qbft"]
-=======
 members = [
     "anchor",
     "anchor/client",
     "anchor/http_api",
+    "anchor/qbft",
 ]
->>>>>>> d963ed77
 resolver = "2"
 
 [workspace.package]
@@ -16,18 +13,11 @@
 
 [workspace.dependencies]
 client = { path = "anchor/client" }
-<<<<<<< HEAD
 qbft = { path = "anchor/qbft" }
-task_executor = { git = "https://github.com/sigp/lighthouse", branch = "anchor", default-features = false, features = [
-    "tracing",
-] }
-sensitive_url = { git = "https://github.com/sigp/lighthouse", branch = "anchor" }
-=======
 http_api = { path = "anchor/http_api" }
 task_executor = { git = "https://github.com/sigp/lighthouse", branch = "anchor", default-features = false,  features = ["tracing"] }
 sensitive_url = { git = "https://github.com/sigp/lighthouse", branch = "anchor"}
 slot_clock = { git = "https://github.com/sigp/lighthouse", branch = "anchor"}
->>>>>>> d963ed77
 async-channel = "1.9"
 axum = "0.7.7"
 clap = "4.5.15"
@@ -36,21 +26,9 @@
 # dirs = "3"
 hyper = "1.4"
 serde = { version = "1.0.208", features = ["derive"] }
-tokio = { version = "1.39.2", features = [
-    "rt",
-    "rt-multi-thread",
-    "time",
-    "signal",
-    "macros",
-] }
+tokio = { version = "1.39.2", features = ["rt", "rt-multi-thread", "time", "signal", "macros"] }
 tracing = "0.1.40"
-<<<<<<< HEAD
-git-version = "0.3.9"
-target_info = "0.1.0"
-tracing-subscriber = "0.3.18"
-=======
 tracing-subscriber = { version = "0.3", features = ["fmt"] }
->>>>>>> d963ed77
 
 [profile.maxperf]
 inherits = "release"
