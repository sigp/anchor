--- conflicted
+++ resolved
@@ -1,9 +1,6 @@
 [workspace]
 # Extra tooling projects will be added.
-members = [
-    "anchor",
-    "anchor/client",
-]
+members = ["anchor", "anchor/client", "anchor/qbft"]
 resolver = "2"
 
 [workspace.package]
@@ -11,8 +8,11 @@
 
 [workspace.dependencies]
 client = { path = "anchor/client" }
-task_executor = { git = "https://github.com/sigp/lighthouse", branch = "anchor", default-features = false,  features = ["tracing"] }
-sensitive_url = { git = "https://github.com/sigp/lighthouse", branch = "anchor"}
+qbft = { path = "anchor/qbft" }
+task_executor = { git = "https://github.com/sigp/lighthouse", branch = "anchor", default-features = false, features = [
+    "tracing",
+] }
+sensitive_url = { git = "https://github.com/sigp/lighthouse", branch = "anchor" }
 async-channel = "1.9"
 clap = "4.5.15"
 dirs = "5.0.1"
@@ -20,23 +20,16 @@
 futures = "0.3.30"
 # dirs = "3"
 serde = { version = "1.0.208", features = ["derive"] }
-<<<<<<< HEAD
 tokio = { version = "1.39.2", features = [
-  "rt",
-  "rt-multi-thread",
-  "time",
-  "signal",
-  "sync",
+    "rt",
+    "rt-multi-thread",
+    "time",
+    "signal",
+    "macros",
 ] }
-=======
-tokio = { version = "1.39.2", features = ["rt", "rt-multi-thread", "time", "signal", "macros"] }
->>>>>>> 86fbe1bb
 tracing = "0.1.40"
-tracing-subscriber = { version = "0.3", features = ["fmt", "env-filter"] }
 git-version = "0.3.9"
 target_info = "0.1.0"
-smallvec = "1.13.2"
-tokio-stream = "0.1.16"
 
 [profile.maxperf]
 inherits = "release"
