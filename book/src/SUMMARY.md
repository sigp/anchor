# Summary

<<<<<<< HEAD
* [Introduction](./intro.md)
* [Metrics](./metrics.md)
* [FAQs](./faq.md)
* [Development Environment](./setup.md)
* [Contributing](./contributing.md)
* [Protocol Developers](./developers.md)
=======
- [Introduction](./intro.md)
- [FAQs](./faq.md)
- [Development Environment](./setup.md)
- [Contributing](./contributing.md)
- [Protocol Developers](./developers.md)
  - [Architecture](./architecture.md)
>>>>>>> 1fd0fc12
<|MERGE_RESOLUTION|>--- conflicted
+++ resolved
@@ -1,17 +1,9 @@
 # Summary
 
-<<<<<<< HEAD
-* [Introduction](./intro.md)
-* [Metrics](./metrics.md)
-* [FAQs](./faq.md)
-* [Development Environment](./setup.md)
-* [Contributing](./contributing.md)
-* [Protocol Developers](./developers.md)
-=======
-- [Introduction](./intro.md)
-- [FAQs](./faq.md)
-- [Development Environment](./setup.md)
-- [Contributing](./contributing.md)
-- [Protocol Developers](./developers.md)
-  - [Architecture](./architecture.md)
->>>>>>> 1fd0fc12
+-   [Introduction](./intro.md)
+-   [Metrics](./metrics.md)
+-   [FAQs](./faq.md)
+-   [Development Environment](./setup.md)
+-   [Contributing](./contributing.md)
+-   [Protocol Developers](./developers.md)
+    -   [Architecture](./architecture.md)