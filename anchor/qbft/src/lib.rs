--- conflicted
+++ resolved
@@ -224,13 +224,8 @@
                             // received_roundChange function
                             Some(InMessage::RoundChange(round_change_message)) => self.received_round_change(round_change_message),
 
-<<<<<<< HEAD
                         None => { }// Channel is closed
                         //_ => {}
-=======
-                            None => { }// Channel is closed
->>>>>>> ec8b2bbc
-                                    // TODO: FILL THESE IN
                     }
                 }
                 _ = round_end.tick() => {
