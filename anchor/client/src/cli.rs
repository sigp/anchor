use clap::builder::styling::*;
use clap::builder::ArgPredicate;
use clap::{Parser, ValueEnum};
use serde::{Deserialize, Serialize};
use strum::Display;
// use clap_utils::{get_color_style, FLAG_HEADER};
use ethereum_hashing::have_sha_extensions;
use std::net::IpAddr;
use std::path::PathBuf;
use std::sync::LazyLock;
use version::VERSION;

pub static SHORT_VERSION: LazyLock<String> = LazyLock::new(|| VERSION.replace("Anchor/", ""));
pub static LONG_VERSION: LazyLock<String> = LazyLock::new(|| {
    format!(
        "{}\n\
         SHA256 hardware acceleration: {}\n\
         Allocator: {}\n\
         Profile: {}",
        SHORT_VERSION.as_str(),
        have_sha_extensions(),
        allocator_name(),
        build_profile_name(),
    )
});

pub const FLAG_HEADER: &str = "Flags";

fn allocator_name() -> &'static str {
    if cfg!(target_os = "windows") {
        "system"
    } else {
        "jemalloc"
    }
}

fn build_profile_name() -> String {
    // Nice hack from https://stackoverflow.com/questions/73595435/how-to-get-profile-from-cargo-toml-in-build-rs-or-at-runtime
    // The profile name is always the 3rd last part of the path (with 1 based indexing).
    // e.g. /code/core/target/cli/build/my-build-info-9f91ba6f99d7a061/out
    std::env!("OUT_DIR")
        .split(std::path::MAIN_SEPARATOR)
        .nth_back(3)
        .unwrap_or_else(|| "unknown")
        .to_string()
}

#[derive(Clone, Copy, Debug, PartialEq, Deserialize, Serialize, Display, ValueEnum)]
pub enum DebugLevel {
    #[strum(serialize = "info")]
    Info,
    #[strum(serialize = "debug")]
    Debug,
    #[strum(serialize = "trace")]
    Trace,
    #[strum(serialize = "warn")]
    Warn,
    #[strum(serialize = "error")]
    Error,
}

#[derive(Parser, Clone, Deserialize, Serialize, Debug)]
#[clap(
    name = "ssv",
    about = "SSV Validator client. Maintained by Sigma Prime.",
    author = "Sigma Prime <contact@sigmaprime.io>",
    long_version = LONG_VERSION.as_str(),
    version = SHORT_VERSION.as_str(),
    styles = get_color_style(),
    disable_help_flag = true,
    next_line_help = true,
    term_width = 80,
    display_order = 0,
)]
pub struct Anchor {
    #[clap(
        long,
        value_name = "LEVEL",
        help = "Specifies the verbosity level used when emitting logs to the terminal.",
        default_value_t = DebugLevel::Info,
        display_order = 0,
    )]
    pub debug_level: DebugLevel,

    #[clap(
        long,
        short = 'd',
        global = true,
        value_name = "DIR",
        help = "Used to specify a custom root data directory for lighthouse keys and databases. \
                Defaults to $HOME/.lighthouse/{network} where network is the value of the `network` flag \
                Note: Users should specify separate custom datadirs for different networks.",
        display_order = 0
    )]
    pub datadir: Option<PathBuf>,

    #[clap(
        long,
        value_name = "DIR",
        help = "The directory which contains the password to unlock the validator \
            voting keypairs. Each password should be contained in a file where the \
            name is the 0x-prefixed hex representation of the validators voting public \
            key. Defaults to ~/.lighthouse/{network}/secrets.",
        conflicts_with = "datadir",
        display_order = 0
    )]
    pub secrets_dir: Option<PathBuf>,

    /* External APIs */
    #[clap(
        long,
        value_name = "NETWORK_ADDRESSES",
        help = "Comma-separated addresses to one or more beacon node HTTP APIs. \
                Default is http://localhost:5052.",
        display_order = 0
    )]
    pub beacon_nodes: Option<Vec<String>>,

    #[clap(
        long,
        value_name = "NETWORK_ADDRESSES",
        help = "Comma-separated addresses to one or more beacon node HTTP APIs. \
                Default is http://localhost:8545.",
        display_order = 0
    )]
    pub execution_nodes: Option<Vec<String>>,

    #[clap(
        long,
        value_name = "CERTIFICATE-FILES",
        help = "Comma-separated paths to custom TLS certificates to use when connecting \
                to a beacon node (and/or proposer node). These certificates must be in PEM format and are used \
                in addition to the OS trust store. Commas must only be used as a \
                delimiter, and must not be part of the certificate path.",
        display_order = 0
    )]
    pub beacon_nodes_tls_certs: Option<Vec<PathBuf>>,

    #[clap(
        long,
        value_name = "CERTIFICATE-FILES",
        help = "Comma-separated paths to custom TLS certificates to use when connecting \
                to an exection node. These certificates must be in PEM format and are used \
                in addition to the OS trust store. Commas must only be used as a \
                delimiter, and must not be part of the certificate path",
        display_order = 0
    )]
    pub execution_nodes_tls_certs: Option<Vec<PathBuf>>,

    /* REST API related arguments */
    #[clap(
        long,
        help = "Enable the RESTful HTTP API server. Disabled by default.",
        help_heading = FLAG_HEADER,
        display_order = 0,
    )]
    pub http: bool,

    /*
     * Note: The HTTP server is **not** encrypted (i.e., not HTTPS) and therefore it is
     * unsafe to publish on a public network.
     *
     * If the `--http-address` flag is used, the `--unencrypted-http-transport` flag
     * must also be used in order to make it clear to the user that this is unsafe.
     */
    #[clap(
        long,
        value_name = "ADDRESS",
        help = "Set the address for the HTTP address. The HTTP server is not encrypted \
                and therefore it is unsafe to publish on a public network. When this \
                flag is used, it additionally requires the explicit use of the \
                `--unencrypted-http-transport` flag to ensure the user is aware of the \
                risks involved. For access via the Internet, users should apply \
                transport-layer security like a HTTPS reverse-proxy or SSH tunnelling.",
        display_order = 0,
        requires = "http",
        requires = "unencrypted_http_transport"
    )]
    pub http_address: Option<IpAddr>,

    #[clap(
        long,
        help = "This is a safety flag to ensure that the user is aware that the http \
                transport is unencrypted and using a custom HTTP address is unsafe.",
        display_order = 0,
        requires = "http_address",
        help_heading = FLAG_HEADER,
    )]
    pub unencrypted_http_transport: bool,

    #[clap(
        long,
        value_name = "PORT",
        requires = "http",
        help = "Set the listen TCP port for the RESTful HTTP API server.",
        display_order = 0,
        default_value_if("http", ArgPredicate::IsPresent, "5062")
    )]
    pub http_port: Option<u16>,

    #[clap(
        long,
        value_name = "ORIGIN",
        help = "Set the value of the Access-Control-Allow-Origin response HTTP header. \
                Use * to allow any origin (not recommended in production). \
                If no value is supplied, the CORS allowed origin is set to the listen \
                address of this server (e.g., http://localhost:5062).",
        display_order = 0,
        requires = "http"
    )]
    pub http_allow_origin: Option<String>,

    /* Network related arguments */
    #[clap(
        long,
        value_name = "ADDRESS",
        help = "The address anchor will listen for UDP and TCP connections. To listen \
                      over IpV4 and IpV6 set this flag twice with the different values.\n\
                      Examples:\n\
                      - --listen-address '0.0.0.0' will listen over IPv4.\n\
                      - --listen-address '::' will listen over IPv6.\n\
                      - --listen-address '0.0.0.0' --listen-address '::' will listen over both \
                      IPv4 and IPv6. The order of the given addresses is not relevant. However, \
                      multiple IPv4, or multiple IPv6 addresses will not be accepted.",
        num_args(0..2),
        default_value = "0.0.0.0",
    )]
    pub listen_addresses: Vec<IpAddr>,

    // TODO: finish CLI
    #[clap(skip)]
    pub port: u16,
    #[clap(skip)]
    pub port6: Option<u16>,
    #[clap(skip)]
    pub discovery_port: Option<u16>,
    #[clap(skip)]
    pub discovery_port6: Option<u16>,
    #[clap(skip)]
    pub quic_port: Option<u16>,
    #[clap(skip)]
    pub quic_port6: Option<u16>,
    // TODO: make it hidden
    #[clap(skip)]
    pub use_zero_ports: bool,

    /* Prometheus metrics HTTP server related arguments */
    #[clap(
        long,
        help = "Enable the Prometheus metrics HTTP server. Disabled by default.",
        display_order = 0,
        help_heading = FLAG_HEADER,
    )]
    pub metrics: bool,

    #[clap(
        long,
        value_name = "ADDRESS",
        help = "Set the listen address for the Prometheus metrics HTTP server.",
        default_value_if("metrics", ArgPredicate::IsPresent, "127.0.0.1"),
        display_order = 0,
        requires = "metrics"
    )]
    pub metrics_address: Option<IpAddr>,

    #[clap(
        long,
        value_name = "PORT",
        help = "Set the listen TCP port for the Prometheus metrics HTTP server.",
        display_order = 0,
        default_value_if("metrics", ArgPredicate::IsPresent, "5164"),
        requires = "metrics"
    )]
    pub metrics_port: Option<u16>,
<<<<<<< HEAD

=======
    // TODO: Metrics CORS Origin
>>>>>>> 67545c4d
    #[clap(
        long,
        global = true,
        help = "Prints help information",
        action = clap::ArgAction::HelpLong,
        display_order = 0,
        help_heading = FLAG_HEADER
    )]
    help: Option<bool>,
}

pub fn get_color_style() -> Styles {
    Styles::styled()
        .header(AnsiColor::Yellow.on_default())
        .usage(AnsiColor::Green.on_default())
        .literal(AnsiColor::Green.on_default())
        .placeholder(AnsiColor::Green.on_default())
}<|MERGE_RESOLUTION|>--- conflicted
+++ resolved
@@ -272,11 +272,7 @@
         requires = "metrics"
     )]
     pub metrics_port: Option<u16>,
-<<<<<<< HEAD
-
-=======
     // TODO: Metrics CORS Origin
->>>>>>> 67545c4d
     #[clap(
         long,
         global = true,
